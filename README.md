<<<<<<< HEAD
# Agent Runtime 运行环境——支持硬件加速

## 配置并启动支持硬件加速的 Agent Demo

需要克隆本仓库，并先配置好 submodule PC-Canary，以搭建 VNC 桌面环境

请阅读 PC-Canary 的 README 文档，通过 PC-Canary 下的 Dockerfile 构建 VNC 桌面环境
=======
# MCPWorld: A Multi-Modal Test Platform for Computer-Using Agents (CUA)

![License](https://img.shields.io/badge/license-MIT-blue.svg) ![Docker](https://img.shields.io/badge/Docker-Supported-green.svg)

MCPWorld is an open-source benchmarking framework designed for evaluating **Computer-Using Agents (CUAs)**. It supports agents that interact with software applications via **GUI**, **API (Model Context Protocol – MCP)**, or **Hybrid** methods.

---

## 🚀 Key Features

* **Comprehensive Task Suite**

  * \~170 tasks across 10+ open-source applications (VSCode, OBS, Zotero, etc.).

* **GUI, API, and Hybrid Interaction**

  * Integrated MCP support enables robust mixed-mode control, letting agents fall back to GUI when APIs are unavailable.

* **White-Box Evaluation**

  * Built-in evaluators inspect internal app signals or outputs for precise, reproducible task verification.

* **Cross-Platform via Docker**

  * Containerized environments ensure consistent setups on Linux, macOS, and Windows.

* **Extensible Framework**

  * Easily add new tasks, applications, or custom agents via clear folder structure and interfaces.

---

## 📦 Installation

### Prerequisites

* Docker
* (Optional) VS Code + DevContainers extension

### Quick Setup

>>>>>>> e4d50e3c
```bash
git clone https://github.com/SAAgent/MCPWorld.git
cd MCPWorld
git submodule update --init PC-Canary
```

<<<<<<< HEAD
进入容器后执行如下配置以启动环境，如下配置假定
1. 在:6 处启动vncserver，vnc 的分辨率定在 1024x768，这是 Claude 官方文档中推荐的分辨率
2. 在 8083 端口启动主网页的服务器，如果是第一次启动，需要生成 https 证书，新的 VNC 桌面要求 https 协议
3. 在 8501 端口启动 streamlit 服务

```bash
# 1. setup conda environment
# conda activate agent-env
pip install -r computer-use-demo/computer_use_demo/requirements.txt
# 2. start vnc server 
vncserver -geometry  1024x768 :6

# 3. start main page server
python computer-use-demo/image/generate_ssl_cert.py
=======
Then open the folder in VS Code and select **Reopen in Container**, or manually build the image according to the Dockerfile provided by PC-Canary.

---

## 🚩 Quickstart

### 🚀 Running the Interactive Agent Demo with Evaluation

These instructions assume you are running commands inside the DevContainer.

1.  **Install Dependencies:**

    First, ensure all Python dependencies for the agent demo are installed:
    ```bash
    pip install -r computer-use-demo/computer_use_demo/requirements.txt
    ```
>>>>>>> e4d50e3c

2.  **Start Required Services:**

<<<<<<< HEAD
# 4. start streamlit server 
cd computer-use-demo
STREAMLIT_SERVER_PORT=8501 python -m streamlit run computer_use_demo/streamlit.py
```
随后访问`https://your-ip:8083`即可进入主页环境中
=======
    You'll need to start several services. It's recommended to run each in a separate terminal session within the container, or run them in the background.

    *   **VNC Server:** This provides the graphical desktop environment for the agent. The `xstartup` script configured in the Dockerfile will prepare an XFCE session.
        ```bash
        vncserver -xstartup ~/.vnc/xstartup -geometry 1024x768 :4
        ```
        This typically makes VNC available on port `5904`.

    *   **noVNC Proxy:** This allows you to access the VNC session via a web browser.
        ```bash
        /opt/noVNC/utils/novnc_proxy \
            --vnc localhost:5904 \
            --listen 0.0.0.0:6080 \
            --web /opt/noVNC > /tmp/novnc.log 2>&1 &
        ```
    *   **Main Page HTTP Server:** This server provides a unified entry point to access both VNC and the Streamlit UI.
        ```bash
        python computer-use-demo/image/http_server.py > /tmp/http_server.log 2>&1 &
        ```

    *   **Agent Demo & Evaluator UI (Streamlit App):** This application serves as the control panel for running tasks with the agent and viewing evaluation results.
        ```bash
        cd computer-use-demo
        STREAMLIT_SERVER_PORT=8501 python -m streamlit run computer_use_demo/streamlit.py > /tmp/streamlit.log 2>&1 &
        ```

3.  **Accessing the Demo:**

    *   **Unified Interface:** Access the main entry page via your web browser at `http://localhost:8081`. This page should provide links to the VNC desktop and the Agent/Evaluator Streamlit UI.
    *   **VNC Desktop (Direct):** Access the agent's desktop environment directly via `http://localhost:6080`.
    *   **Agent & Evaluator UI (Direct):** Open `http://localhost:8501` directly to interact with the Streamlit application.

    <!-- (Ensure ports `8081`, `6080`, and `8501` are forwarded if you're accessing from outside the Docker host). -->

    Through the Streamlit UI (or by direct interaction if using the headless mode below), you can assign tasks to the agent. The agent will then interact with applications within the VNC desktop environment. The Evaluator will monitor and report on the agent's performance.

<!-- **Recommendations for VNC Environment:**
*   For a smoother experience, consider adding frequently used applications (e.g., Firefox) to the taskbar within the XFCE desktop environment.
*   Disable automatic screen locking in the XFCE power manager settings. -->

### 🧪 Headless Agent & Evaluator Execution (CLI-Only)

For scenarios where a UI is not needed or desired (e.g., automated batch testing), you can run the agent and evaluator directly from the command line using the `run_pure_computer_use_with_eval.py` script. This script handles the interaction loop and evaluation process without launching the Streamlit web interface.

**Prerequisites:**
*   Ensure the VNC server is running as described in the "Interactive Agent Demo" section if your tasks require GUI interaction. The VNC server provides the environment for the agent to operate in.
*   Ensure you have set your Anthropic API key, either via the `--api_key` argument or the `ANTHROPIC_API_KEY` environment variable.

**Example Command:**

```bash
python computer-use-demo/run_pure_computer_use_with_eval.py \
  --api_key <YOUR_ANTHROPIC_API_KEY> \
  --model claude-3-7-sonnet-20250219 \
  --task_id telegram/task01_search \
  --log_dir logs_computer_use_eval \
  --exec_mode mixed
```

<!-- **Key Parameters for `run_pure_computer_use_with_eval.py`:**
*   `--api_key`: Your Anthropic API key.
*   `--model`: The specific Anthropic model to use (e.g., `claude-3-opus-20240229`, `claude-3-sonnet-20240229`).
*   `--task_id`: The ID of the task from PC-Canary (e.g., `libreoffice/writer_create_document`, `gimp/crop_image`). This is a **required** argument.
*   `--log_dir`: Directory where evaluation logs and results will be saved.
*   `--max_turns`: Maximum number of conversational turns between the user (or initial instruction) and the agent.
*   `--timeout`: Overall timeout for the task execution in seconds.
*   `--exec_mode`: Agent's interaction mode (`mixed`, `gui`, or `api`).
*   `--app_path` (Optional): Path to a specific application if the task requires it and it's not discoverable by default.
*   `--tool_version` (Optional): Specify a particular version of tools if needed (defaults to `computer_use_20250124`).
*   `--system_prompt_suffix` (Optional): Additional text to append to the system prompt. -->

This script will output agent interactions and evaluation events directly to the console. Final results and detailed logs will be saved in the directory specified by `--log_dir`.

<!-- Run the full benchmark:

```bash
python scripts/run_benchmark.py \
  --agent gpt-4 \
  --mode hybrid \
  --output results/gpt4_hybrid.json
``` -->

---

## 📚 Documentation
>>>>>>> e4d50e3c

* **Tasks**: See `PC-Canary/tests/tasks/` for JSON/JS/Python configs.
* **Agents**: Reference implementations in `computer-use-demo/`.
* **Extension**: Add new apps/tasks/agents as described in docs (Update in progress).
* **Evaluation**: White-box evaluators guarantee objective metrics.

<<<<<<< HEAD
（已知问题）要注意`computer-use-demo/image/static_content/index.html` 中的 vnc 地址是否与实际 VNC 桌面的 IP 和端口一致，可能需要改成实际 ip 而非 localhost
=======
---
>>>>>>> e4d50e3c

<!-- ## 📖 Citation

```bibtex
@inproceedings{MCPWorld2025,
  title     = {MCPWorld: A Multi-Modal Test Platform for Computer-Using Agents},
  author    = {YourName and Author1 and Author2},
  booktitle = {NeurIPS 2025},
  year      = {2025}
}
``` -->

<!-- --- -->

## 📝 License

Released under the MIT License.<|MERGE_RESOLUTION|>--- conflicted
+++ resolved
@@ -1,4 +1,3 @@
-<<<<<<< HEAD
 # Agent Runtime 运行环境——支持硬件加速
 
 ## 配置并启动支持硬件加速的 Agent Demo
@@ -6,56 +5,12 @@
 需要克隆本仓库，并先配置好 submodule PC-Canary，以搭建 VNC 桌面环境
 
 请阅读 PC-Canary 的 README 文档，通过 PC-Canary 下的 Dockerfile 构建 VNC 桌面环境
-=======
-# MCPWorld: A Multi-Modal Test Platform for Computer-Using Agents (CUA)
-
-![License](https://img.shields.io/badge/license-MIT-blue.svg) ![Docker](https://img.shields.io/badge/Docker-Supported-green.svg)
-
-MCPWorld is an open-source benchmarking framework designed for evaluating **Computer-Using Agents (CUAs)**. It supports agents that interact with software applications via **GUI**, **API (Model Context Protocol – MCP)**, or **Hybrid** methods.
-
----
-
-## 🚀 Key Features
-
-* **Comprehensive Task Suite**
-
-  * \~170 tasks across 10+ open-source applications (VSCode, OBS, Zotero, etc.).
-
-* **GUI, API, and Hybrid Interaction**
-
-  * Integrated MCP support enables robust mixed-mode control, letting agents fall back to GUI when APIs are unavailable.
-
-* **White-Box Evaluation**
-
-  * Built-in evaluators inspect internal app signals or outputs for precise, reproducible task verification.
-
-* **Cross-Platform via Docker**
-
-  * Containerized environments ensure consistent setups on Linux, macOS, and Windows.
-
-* **Extensible Framework**
-
-  * Easily add new tasks, applications, or custom agents via clear folder structure and interfaces.
-
----
-
-## 📦 Installation
-
-### Prerequisites
-
-* Docker
-* (Optional) VS Code + DevContainers extension
-
-### Quick Setup
-
->>>>>>> e4d50e3c
 ```bash
 git clone https://github.com/SAAgent/MCPWorld.git
 cd MCPWorld
 git submodule update --init PC-Canary
 ```
 
-<<<<<<< HEAD
 进入容器后执行如下配置以启动环境，如下配置假定
 1. 在:6 处启动vncserver，vnc 的分辨率定在 1024x768，这是 Claude 官方文档中推荐的分辨率
 2. 在 8083 端口启动主网页的服务器，如果是第一次启动，需要生成 https 证书，新的 VNC 桌面要求 https 协议
@@ -70,145 +25,15 @@
 
 # 3. start main page server
 python computer-use-demo/image/generate_ssl_cert.py
-=======
-Then open the folder in VS Code and select **Reopen in Container**, or manually build the image according to the Dockerfile provided by PC-Canary.
 
----
+python computer-use-demo/image/http_server.py    > /tmp/server_logs.txt 2>&1 &
 
-## 🚩 Quickstart
-
-### 🚀 Running the Interactive Agent Demo with Evaluation
-
-These instructions assume you are running commands inside the DevContainer.
-
-1.  **Install Dependencies:**
-
-    First, ensure all Python dependencies for the agent demo are installed:
-    ```bash
-    pip install -r computer-use-demo/computer_use_demo/requirements.txt
-    ```
->>>>>>> e4d50e3c
-
-2.  **Start Required Services:**
-
-<<<<<<< HEAD
 # 4. start streamlit server 
 cd computer-use-demo
 STREAMLIT_SERVER_PORT=8501 python -m streamlit run computer_use_demo/streamlit.py
 ```
 随后访问`https://your-ip:8083`即可进入主页环境中
-=======
-    You'll need to start several services. It's recommended to run each in a separate terminal session within the container, or run them in the background.
-
-    *   **VNC Server:** This provides the graphical desktop environment for the agent. The `xstartup` script configured in the Dockerfile will prepare an XFCE session.
-        ```bash
-        vncserver -xstartup ~/.vnc/xstartup -geometry 1024x768 :4
-        ```
-        This typically makes VNC available on port `5904`.
-
-    *   **noVNC Proxy:** This allows you to access the VNC session via a web browser.
-        ```bash
-        /opt/noVNC/utils/novnc_proxy \
-            --vnc localhost:5904 \
-            --listen 0.0.0.0:6080 \
-            --web /opt/noVNC > /tmp/novnc.log 2>&1 &
-        ```
-    *   **Main Page HTTP Server:** This server provides a unified entry point to access both VNC and the Streamlit UI.
-        ```bash
-        python computer-use-demo/image/http_server.py > /tmp/http_server.log 2>&1 &
-        ```
-
-    *   **Agent Demo & Evaluator UI (Streamlit App):** This application serves as the control panel for running tasks with the agent and viewing evaluation results.
-        ```bash
-        cd computer-use-demo
-        STREAMLIT_SERVER_PORT=8501 python -m streamlit run computer_use_demo/streamlit.py > /tmp/streamlit.log 2>&1 &
-        ```
-
-3.  **Accessing the Demo:**
-
-    *   **Unified Interface:** Access the main entry page via your web browser at `http://localhost:8081`. This page should provide links to the VNC desktop and the Agent/Evaluator Streamlit UI.
-    *   **VNC Desktop (Direct):** Access the agent's desktop environment directly via `http://localhost:6080`.
-    *   **Agent & Evaluator UI (Direct):** Open `http://localhost:8501` directly to interact with the Streamlit application.
-
-    <!-- (Ensure ports `8081`, `6080`, and `8501` are forwarded if you're accessing from outside the Docker host). -->
-
-    Through the Streamlit UI (or by direct interaction if using the headless mode below), you can assign tasks to the agent. The agent will then interact with applications within the VNC desktop environment. The Evaluator will monitor and report on the agent's performance.
-
-<!-- **Recommendations for VNC Environment:**
-*   For a smoother experience, consider adding frequently used applications (e.g., Firefox) to the taskbar within the XFCE desktop environment.
-*   Disable automatic screen locking in the XFCE power manager settings. -->
-
-### 🧪 Headless Agent & Evaluator Execution (CLI-Only)
-
-For scenarios where a UI is not needed or desired (e.g., automated batch testing), you can run the agent and evaluator directly from the command line using the `run_pure_computer_use_with_eval.py` script. This script handles the interaction loop and evaluation process without launching the Streamlit web interface.
-
-**Prerequisites:**
-*   Ensure the VNC server is running as described in the "Interactive Agent Demo" section if your tasks require GUI interaction. The VNC server provides the environment for the agent to operate in.
-*   Ensure you have set your Anthropic API key, either via the `--api_key` argument or the `ANTHROPIC_API_KEY` environment variable.
-
-**Example Command:**
-
-```bash
-python computer-use-demo/run_pure_computer_use_with_eval.py \
-  --api_key <YOUR_ANTHROPIC_API_KEY> \
-  --model claude-3-7-sonnet-20250219 \
-  --task_id telegram/task01_search \
-  --log_dir logs_computer_use_eval \
-  --exec_mode mixed
-```
-
-<!-- **Key Parameters for `run_pure_computer_use_with_eval.py`:**
-*   `--api_key`: Your Anthropic API key.
-*   `--model`: The specific Anthropic model to use (e.g., `claude-3-opus-20240229`, `claude-3-sonnet-20240229`).
-*   `--task_id`: The ID of the task from PC-Canary (e.g., `libreoffice/writer_create_document`, `gimp/crop_image`). This is a **required** argument.
-*   `--log_dir`: Directory where evaluation logs and results will be saved.
-*   `--max_turns`: Maximum number of conversational turns between the user (or initial instruction) and the agent.
-*   `--timeout`: Overall timeout for the task execution in seconds.
-*   `--exec_mode`: Agent's interaction mode (`mixed`, `gui`, or `api`).
-*   `--app_path` (Optional): Path to a specific application if the task requires it and it's not discoverable by default.
-*   `--tool_version` (Optional): Specify a particular version of tools if needed (defaults to `computer_use_20250124`).
-*   `--system_prompt_suffix` (Optional): Additional text to append to the system prompt. -->
 
 This script will output agent interactions and evaluation events directly to the console. Final results and detailed logs will be saved in the directory specified by `--log_dir`.
 
-<!-- Run the full benchmark:
-
-```bash
-python scripts/run_benchmark.py \
-  --agent gpt-4 \
-  --mode hybrid \
-  --output results/gpt4_hybrid.json
-``` -->
-
----
-
-## 📚 Documentation
->>>>>>> e4d50e3c
-
-* **Tasks**: See `PC-Canary/tests/tasks/` for JSON/JS/Python configs.
-* **Agents**: Reference implementations in `computer-use-demo/`.
-* **Extension**: Add new apps/tasks/agents as described in docs (Update in progress).
-* **Evaluation**: White-box evaluators guarantee objective metrics.
-
-<<<<<<< HEAD
-（已知问题）要注意`computer-use-demo/image/static_content/index.html` 中的 vnc 地址是否与实际 VNC 桌面的 IP 和端口一致，可能需要改成实际 ip 而非 localhost
-=======
----
->>>>>>> e4d50e3c
-
-<!-- ## 📖 Citation
-
-```bibtex
-@inproceedings{MCPWorld2025,
-  title     = {MCPWorld: A Multi-Modal Test Platform for Computer-Using Agents},
-  author    = {YourName and Author1 and Author2},
-  booktitle = {NeurIPS 2025},
-  year      = {2025}
-}
-``` -->
-
-<!-- --- -->
-
-## 📝 License
-
-Released under the MIT License.+（已知问题）要注意`computer-use-demo/image/static_content/index.html` 中的 vnc 地址是否与实际 VNC 桌面的 IP 和端口一致，可能需要改成实际 ip 而非 localhost