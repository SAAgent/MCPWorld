"""
Agentic sampling loop that calls the Anthropic API and local implementation of anthropic-defined computer use tools.
"""

import platform
import os
from collections.abc import Callable
from datetime import datetime
from enum import StrEnum
from typing import Any, cast, Optional, List, Dict
import time

import httpx
from anthropic import (
    Anthropic,
    AnthropicBedrock,
    AnthropicVertex,
    APIError,
    APIResponseValidationError,
    APIStatusError,
    DefaultHttpxClient
)
from anthropic.types.beta import (
    BetaCacheControlEphemeralParam,
    BetaContentBlockParam,
    BetaImageBlockParam,
    BetaMessage,
    BetaMessageParam,
    BetaTextBlock,
    BetaTextBlockParam,
    BetaToolResultBlockParam,
    BetaToolUseBlockParam,
)

from .tools import (
    TOOL_GROUPS_BY_VERSION,
    ToolCollection,
    ToolResult,
    ToolVersion,
)

from .mcpclient import MCPClient

PROMPT_CACHING_BETA_FLAG = "prompt-caching-2024-07-31"

try:
    from evaluator.core.base_evaluator import BaseEvaluator
    from evaluator.core.events import AgentEvent
except ImportError:
    BaseEvaluator = None
    AgentEvent = None


class APIProvider(StrEnum):
    ANTHROPIC = "anthropic"
    BEDROCK = "bedrock"
    VERTEX = "vertex"


# This system prompt is optimized for the Docker environment in this repository and
# specific tool combinations enabled.
# We encourage modifying this system prompt to ensure the model has context for the
# environment it is running in, and to provide any additional information that may be
# helpful for the task at hand.
SYSTEM_PROMPT = f"""<SYSTEM_CAPABILITY>
* You are utilising an Ubuntu virtual machine using {platform.machine()} architecture with internet access.
* You can feel free to install Ubuntu applications with your bash tool. Use curl instead of wget.
* To open firefox, please just click on the firefox icon.  Note, firefox-esr is what is installed on your system.
* Using bash tool you can start GUI applications, but you need to set export DISPLAY=:1 and use a subshell. For example "(DISPLAY=:1 xterm &)". GUI apps run with bash tool will appear within your desktop environment, but they may take some time to appear. Take a screenshot to confirm it did.
* When using your bash tool with commands that are expected to output very large quantities of text, redirect into a tmp file and use str_replace_editor or `grep -n -B <lines before> -A <lines after> <query> <filename>` to confirm output.
* When viewing a page it can be helpful to zoom out so that you can see everything on the page.  Either that, or make sure you scroll down to see everything before deciding something isn't available.
* When using your computer function calls, they take a while to run and send back to you.  Where possible/feasible, try to chain multiple of these calls all into one function calls request.
* The current date is {datetime.today().strftime('%A, %B %-d, %Y')}.
</SYSTEM_CAPABILITY>

<IMPORTANT>
* When using Firefox, if a startup wizard appears, IGNORE IT.  Do not even click "skip this step".  Instead, click on the address bar where it says "Search or enter address", and enter the appropriate search term or URL there.
* If the item you are looking at is a pdf, if after taking a single screenshot of the pdf it seems that you want to read the entire document instead of trying to continue to read the pdf from your screenshots + navigation, determine the URL, use curl to download the pdf, install and use pdftotext to convert it to a text file, and then read that text file directly with your StrReplaceEditTool.
</IMPORTANT>"""


# --- Evaluator Helper Functions ---
def _record_tool_call_start(
    evaluator: Optional[BaseEvaluator],
    task_id: Optional[str],
    tool_name: str,
    tool_input: Dict[str, Any]
):
    start_time = time.time()
    """Records the TOOL_CALL_START event if evaluator is enabled."""
    if evaluator and task_id and AgentEvent:
        try:
            evaluator.record_event(
                AgentEvent.TOOL_CALL_START,
                {
                    "timestamp": start_time,
                    "tool_name": tool_name,
                    "args": tool_input,
                }
            )
        except Exception as rec_e:
            print(f"[Evaluator Error] Failed to record TOOL_CALL_START: {rec_e}")

def _record_tool_call_end(
    evaluator: Optional[BaseEvaluator],
    task_id: Optional[str],
    tool_name: str,
    tool_result: ToolResult,
):
    end_time = time.time()
    """Records the TOOL_CALL_END event if evaluator is enabled."""
    if evaluator and task_id and AgentEvent:
        try:
            tool_success = not tool_result.error
            tool_error = tool_result.error

            event_data = {
                "timestamp": end_time,
                "tool_name": tool_name,
                "success": tool_success,
                "error": tool_error,
                "result": None,
            }

            if tool_success:
                if tool_result.output:
                    output_str = str(tool_result.output)
                    if len(output_str) > 1000:
                        event_data["result"] = output_str[:500] + "... (truncated)"
                    else:
                        event_data["result"] = output_str
                elif tool_result.base64_image:
                    event_data["result"] = "[Screenshot Taken]"
            else:
                event_data["result"] = tool_result.error

            evaluator.record_event(
                AgentEvent.TOOL_CALL_END,
                event_data
            )
        except Exception as rec_e:
            print(f"[Evaluator Error] Failed to record TOOL_CALL_END: {rec_e}")
# --- End Evaluator Helper Functions ---


async def sampling_loop(
    *,
    model: str,
    provider: APIProvider,
    system_prompt_suffix: str,
    messages: list[BetaMessageParam],
    output_callback: Callable[[BetaContentBlockParam], None],
    tool_output_callback: Callable[[ToolResult, str], None],
    api_response_callback: Callable[
        [httpx.Request, httpx.Response | object | None, Exception | None], None
    ],
    api_key: str,
    evaluator: Optional[BaseEvaluator] = None,
    evaluator_task_id: Optional[str] = None,
    only_n_most_recent_images: int | None = None,
    max_tokens: int = 4096,
    tool_version: ToolVersion,
    thinking_budget: int | None = None,
    token_efficient_tools_beta: bool = False,
):
    """
    Agentic sampling loop for the assistant/tool interaction of computer use.
    """
    mcp_servers = [] # TODO: get mcp_server_list from config yaml
    mcp_client = MCPClient()
    try:
        for server_path in mcp_servers:
            await mcp_client.connect_to_server(server_path)

        tool_group = TOOL_GROUPS_BY_VERSION[tool_version]
        tool_collection = ToolCollection(*(ToolCls() for ToolCls in tool_group.tools))
        all_tool_list = tool_collection.to_params()
        mcp_tools = await mcp_client.list_tools()
        all_tool_list.extend(mcp_tools)

        system = BetaTextBlockParam(
            type="text",
            text=f"{SYSTEM_PROMPT}{' ' + system_prompt_suffix if system_prompt_suffix else ''}",
        )

        while True:
            enable_prompt_caching = False
            betas = [tool_group.beta_flag] if tool_group.beta_flag else []
            if token_efficient_tools_beta:
                betas.append("token-efficient-tools-2025-02-19")
            image_truncation_threshold = only_n_most_recent_images or 0
            if provider == APIProvider.ANTHROPIC:
                client = Anthropic(api_key=api_key, max_retries=4, http_client=httpx.Client(proxy="http://10.109.246.210:10809"))
                enable_prompt_caching = True
            elif provider == APIProvider.VERTEX:
                client = AnthropicVertex()
            elif provider == APIProvider.BEDROCK:
                client = AnthropicBedrock()

            if enable_prompt_caching:
                betas.append(PROMPT_CACHING_BETA_FLAG)
                _inject_prompt_caching(messages)
                # Because cached reads are 10% of the price, we don't think it's
                # ever sensible to break the cache by truncating images
                only_n_most_recent_images = 0
                # Use type ignore to bypass TypedDict check until SDK types are updated
                system["cache_control"] = {"type": "ephemeral"}  # type: ignore

<<<<<<< HEAD
        tool_result_content: list[BetaToolResultBlockParam] = []
        for content_block in response_params:
            output_callback(content_block)
            if content_block["type"] == "tool_use":
                tool_name = content_block["name"]
                tool_input = cast(dict[str, Any], content_block["input"])

                result: Optional[ToolResult] = None

                # --- Record Tool Start ---
                _record_tool_call_start(
                    evaluator, evaluator_task_id, tool_name, tool_input
                )
                # --- End Record Tool Start ---


                result = await tool_collection.run(
                    name=content_block["name"],
                    tool_input=cast(dict[str, Any], content_block["input"]),
                )
                
                _record_tool_call_end(
                    evaluator, evaluator_task_id, tool_name, result
                )
                # --- End Record Tool End ---

                tool_result_content.append(
                    _make_api_tool_result(result, content_block["id"])
=======
            if only_n_most_recent_images:
                _maybe_filter_to_n_most_recent_images(
                    messages,
                    only_n_most_recent_images,
                    min_removal_threshold=image_truncation_threshold,
                )
            extra_body = {}
            if thinking_budget:
                # Ensure we only send the required fields for thinking
                extra_body = {
                    "thinking": {"type": "enabled", "budget_tokens": thinking_budget}
                }

            # Call the API
            # we use raw_response to provide debug information to streamlit. Your
            # implementation may be able call the SDK directly with:
            # `response = client.messages.create(...)` instead.
            try:
                raw_response = client.beta.messages.with_raw_response.create(
                    max_tokens=max_tokens,
                    messages=messages,
                    model=model,
                    system=[system],
                    tools=all_tool_list,
                    betas=betas,
                    extra_body=extra_body,
>>>>>>> a6abec67
                )
            except (APIStatusError, APIResponseValidationError) as e:
                api_response_callback(e.request, e.response, e)
                return messages
            except APIError as e:
                api_response_callback(e.request, e.body, e)
                return messages

            api_response_callback(
                raw_response.http_response.request, raw_response.http_response, None
            )

            response = raw_response.parse()

            response_params = _response_to_params(response)
            messages.append(
                {
                    "role": "assistant",
                    "content": response_params,
                }
            )

            tool_result_content: list[BetaToolResultBlockParam] = []
            for content_block in response_params:
                output_callback(content_block)
                if content_block["type"] == "tool_use":
                    if content_block["name"] in tool_collection.tool_map.keys():
                        result = await tool_collection.run(
                            name=content_block["name"],
                            tool_input=cast(dict[str, Any], content_block["input"]),
                        )
                    else:
                        result = await mcp_client.call_tool(
                            name=content_block["name"],
                            tool_input=cast(dict[str, Any], content_block["input"]),
                        )
                    tool_result_content.append(
                        _make_api_tool_result(result, content_block["id"])
                    )
                    tool_output_callback(result, content_block["id"])
            
            if not tool_result_content:
                return messages

            messages.append({"content": tool_result_content, "role": "user"})
    finally:
        await mcp_client.cleanup()



def _maybe_filter_to_n_most_recent_images(
    messages: list[BetaMessageParam],
    images_to_keep: int,
    min_removal_threshold: int,
):
    """
    With the assumption that images are screenshots that are of diminishing value as
    the conversation progresses, remove all but the final `images_to_keep` tool_result
    images in place, with a chunk of min_removal_threshold to reduce the amount we
    break the implicit prompt cache.
    """
    if images_to_keep is None:
        return messages

    tool_result_blocks = cast(
        list[BetaToolResultBlockParam],
        [
            item
            for message in messages
            for item in (
                message["content"] if isinstance(message["content"], list) else []
            )
            if isinstance(item, dict) and item.get("type") == "tool_result"
        ],
    )

    total_images = sum(
        1
        for tool_result in tool_result_blocks
        for content in tool_result.get("content", [])
        if isinstance(content, dict) and content.get("type") == "image"
    )

    images_to_remove = total_images - images_to_keep
    # for better cache behavior, we want to remove in chunks
    images_to_remove -= images_to_remove % min_removal_threshold

    for tool_result in tool_result_blocks:
        if isinstance(tool_result.get("content"), list):
            new_content = []
            for content in tool_result.get("content", []):
                if isinstance(content, dict) and content.get("type") == "image":
                    if images_to_remove > 0:
                        images_to_remove -= 1
                        continue
                new_content.append(content)
            tool_result["content"] = new_content


def _response_to_params(
    response: BetaMessage,
) -> list[BetaContentBlockParam]:
    res: list[BetaContentBlockParam] = []
    for block in response.content:
        if isinstance(block, BetaTextBlock):
            if block.text:
                res.append(BetaTextBlockParam(type="text", text=block.text))
            elif getattr(block, "type", None) == "thinking":
                # Handle thinking blocks - include signature field
                thinking_block = {
                    "type": "thinking",
                    "thinking": getattr(block, "thinking", None),
                }
                if hasattr(block, "signature"):
                    thinking_block["signature"] = getattr(block, "signature", None)
                res.append(cast(BetaContentBlockParam, thinking_block))
        else:
            # Handle tool use blocks normally
            res.append(cast(BetaToolUseBlockParam, block.model_dump()))
    return res


def _inject_prompt_caching(
    messages: list[BetaMessageParam],
):
    """
    Set cache breakpoints for the 3 most recent turns
    one cache breakpoint is left for tools/system prompt, to be shared across sessions
    """

    breakpoints_remaining = 3
    for message in reversed(messages):
        if message["role"] == "user" and isinstance(
            content := message["content"], list
        ):
            if breakpoints_remaining:
                breakpoints_remaining -= 1
                # Use type ignore to bypass TypedDict check until SDK types are updated
                content[-1]["cache_control"] = BetaCacheControlEphemeralParam(  # type: ignore
                    {"type": "ephemeral"}
                )
            else:
                content[-1].pop("cache_control", None)
                # we'll only every have one extra turn per loop
                break


def _make_api_tool_result(
    result: ToolResult, tool_use_id: str
) -> BetaToolResultBlockParam:
    """Convert an agent ToolResult to an API ToolResultBlockParam."""
    tool_result_content: list[BetaTextBlockParam | BetaImageBlockParam] | str = []
    is_error = False
    if result.error:
        is_error = True
        tool_result_content = _maybe_prepend_system_tool_result(result, result.error)
    else:
        if result.output:
            tool_result_content.append(
                {
                    "type": "text",
                    "text": _maybe_prepend_system_tool_result(result, result.output),
                }
            )
        if result.base64_image:
            tool_result_content.append(
                {
                    "type": "image",
                    "source": {
                        "type": "base64",
                        "media_type": "image/png",
                        "data": result.base64_image,
                    },
                }
            )
    return {
        "type": "tool_result",
        "content": tool_result_content,
        "tool_use_id": tool_use_id,
        "is_error": is_error,
    }


def _maybe_prepend_system_tool_result(result: ToolResult, result_text: str):
    if result.system:
        result_text = f"<system>{result.system}</system>\n{result_text}"
    return result_text<|MERGE_RESOLUTION|>--- conflicted
+++ resolved
@@ -206,36 +206,6 @@
                 # Use type ignore to bypass TypedDict check until SDK types are updated
                 system["cache_control"] = {"type": "ephemeral"}  # type: ignore
 
-<<<<<<< HEAD
-        tool_result_content: list[BetaToolResultBlockParam] = []
-        for content_block in response_params:
-            output_callback(content_block)
-            if content_block["type"] == "tool_use":
-                tool_name = content_block["name"]
-                tool_input = cast(dict[str, Any], content_block["input"])
-
-                result: Optional[ToolResult] = None
-
-                # --- Record Tool Start ---
-                _record_tool_call_start(
-                    evaluator, evaluator_task_id, tool_name, tool_input
-                )
-                # --- End Record Tool Start ---
-
-
-                result = await tool_collection.run(
-                    name=content_block["name"],
-                    tool_input=cast(dict[str, Any], content_block["input"]),
-                )
-                
-                _record_tool_call_end(
-                    evaluator, evaluator_task_id, tool_name, result
-                )
-                # --- End Record Tool End ---
-
-                tool_result_content.append(
-                    _make_api_tool_result(result, content_block["id"])
-=======
             if only_n_most_recent_images:
                 _maybe_filter_to_n_most_recent_images(
                     messages,
@@ -262,7 +232,6 @@
                     tools=all_tool_list,
                     betas=betas,
                     extra_body=extra_body,
->>>>>>> a6abec67
                 )
             except (APIStatusError, APIResponseValidationError) as e:
                 api_response_callback(e.request, e.response, e)
@@ -289,6 +258,15 @@
             for content_block in response_params:
                 output_callback(content_block)
                 if content_block["type"] == "tool_use":
+                    tool_name = content_block["name"]
+                    tool_input = cast(dict[str, Any], content_block["input"])
+                    result: Optional[ToolResult] = None
+
+                    # --- Record Tool Start ---
+                    _record_tool_call_start(
+                        evaluator, evaluator_task_id, tool_name, tool_input
+                    )
+                    # --- End Record Tool Start ---
                     if content_block["name"] in tool_collection.tool_map.keys():
                         result = await tool_collection.run(
                             name=content_block["name"],
@@ -299,18 +277,23 @@
                             name=content_block["name"],
                             tool_input=cast(dict[str, Any], content_block["input"]),
                         )
+                    # --- End Record Tool Start ---
+                    _record_tool_call_end(
+                        evaluator, evaluator_task_id, tool_name, result
+                    )
+                    # --- End Record Tool End ---
+
                     tool_result_content.append(
                         _make_api_tool_result(result, content_block["id"])
                     )
                     tool_output_callback(result, content_block["id"])
-            
+
             if not tool_result_content:
                 return messages
 
             messages.append({"content": tool_result_content, "role": "user"})
     finally:
         await mcp_client.cleanup()
-
 
 
 def _maybe_filter_to_n_most_recent_images(
