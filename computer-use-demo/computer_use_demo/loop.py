--- conflicted
+++ resolved
@@ -186,7 +186,6 @@
             text=f"{SYSTEM_PROMPT}{' ' + system_prompt_suffix if system_prompt_suffix else ''}",
         )
 
-<<<<<<< HEAD
         while True:
             enable_prompt_caching = False
             betas = [tool_group.beta_flag] if tool_group.beta_flag else []
@@ -209,43 +208,6 @@
                 only_n_most_recent_images = 0
                 # Use type ignore to bypass TypedDict check until SDK types are updated
                 system["cache_control"] = {"type": "ephemeral"}  # type: ignore
-=======
-    while True:
-        enable_prompt_caching = False
-        betas = [tool_group.beta_flag] if tool_group.beta_flag else []
-        if token_efficient_tools_beta:
-            betas.append("token-efficient-tools-2025-02-19")
-        image_truncation_threshold = only_n_most_recent_images or 0
-        if provider == APIProvider.ANTHROPIC:
-            client = Anthropic(api_key=api_key, max_retries=4)
-            enable_prompt_caching = True
-        elif provider == APIProvider.VERTEX:
-            client = AnthropicVertex()
-        elif provider == APIProvider.BEDROCK:
-            client = AnthropicBedrock()
-
-        if enable_prompt_caching:
-            betas.append(PROMPT_CACHING_BETA_FLAG)
-            _inject_prompt_caching(messages)
-            # Because cached reads are 10% of the price, we don't think it's
-            # ever sensible to break the cache by truncating images
-            only_n_most_recent_images = 0
-            # Use type ignore to bypass TypedDict check until SDK types are updated
-            system["cache_control"] = {"type": "ephemeral"}  # type: ignore
-
-        if only_n_most_recent_images:
-            _maybe_filter_to_n_most_recent_images(
-                messages,
-                only_n_most_recent_images,
-                min_removal_threshold=image_truncation_threshold,
-            )
-        extra_body = {}
-        if thinking_budget:
-            # Ensure we only send the required fields for thinking
-            extra_body = {
-                "thinking": {"type": "enabled", "budget_tokens": thinking_budget}
-            }
->>>>>>> 149deed9
 
             if only_n_most_recent_images:
                 _maybe_filter_to_n_most_recent_images(
@@ -295,13 +257,13 @@
                 }
             )
 
-<<<<<<< HEAD
             tool_result_content: list[BetaToolResultBlockParam] = []
             for content_block in response_params:
                 output_callback(content_block)
                 if content_block["type"] == "tool_use":
                     tool_name = content_block["name"]
                     tool_input = cast(dict[str, Any], content_block["input"])
+
                     result: Optional[ToolResult] = None
 
                     # --- Record Tool Start ---
@@ -309,17 +271,13 @@
                         evaluator, evaluator_task_id, tool_name, tool_input
                     )
                     # --- End Record Tool Start ---
-                    if content_block["name"] in tool_collection.tool_map.keys():
-                        result = await tool_collection.run(
-                            name=content_block["name"],
-                            tool_input=cast(dict[str, Any], content_block["input"]),
-                        )
-                    else:
-                        result = await mcp_client.call_tool(
-                            name=content_block["name"],
-                            tool_input=cast(dict[str, Any], content_block["input"]),
-                        )
-                    # --- End Record Tool Start ---
+
+
+                    result = await tool_collection.run(
+                        name=content_block["name"],
+                        tool_input=cast(dict[str, Any], content_block["input"]),
+                    )
+                    
                     _record_tool_call_end(
                         evaluator, evaluator_task_id, tool_name, result
                     )
@@ -329,51 +287,47 @@
                         _make_api_tool_result(result, content_block["id"])
                     )
                     tool_output_callback(result, content_block["id"])
+                tool_result_content: list[BetaToolResultBlockParam] = []
+                for content_block in response_params:
+                    output_callback(content_block)
+                    if content_block["type"] == "tool_use":
+                        tool_name = content_block["name"]
+                        tool_input = cast(dict[str, Any], content_block["input"])
+                        result: Optional[ToolResult] = None
+
+                        # --- Record Tool Start ---
+                        _record_tool_call_start(
+                            evaluator, evaluator_task_id, tool_name, tool_input
+                        )
+                        # --- End Record Tool Start ---
+                        if content_block["name"] in tool_collection.tool_map.keys():
+                            result = await tool_collection.run(
+                                name=content_block["name"],
+                                tool_input=cast(dict[str, Any], content_block["input"]),
+                            )
+                        else:
+                            result = await mcp_client.call_tool(
+                                name=content_block["name"],
+                                tool_input=cast(dict[str, Any], content_block["input"]),
+                            )
+                        # --- End Record Tool Start ---
+                        _record_tool_call_end(
+                            evaluator, evaluator_task_id, tool_name, result
+                        )
+                        # --- End Record Tool End ---
+
+                        tool_result_content.append(
+                            _make_api_tool_result(result, content_block["id"])
+                        )
+                        tool_output_callback(result, content_block["id"])
 
             if not tool_result_content:
                 return messages
 
             messages.append({"content": tool_result_content, "role": "user"})
+
     finally:
         await mcp_client.cleanup()
-=======
-        tool_result_content: list[BetaToolResultBlockParam] = []
-        for content_block in response_params:
-            output_callback(content_block)
-            if content_block["type"] == "tool_use":
-                tool_name = content_block["name"]
-                tool_input = cast(dict[str, Any], content_block["input"])
-
-                result: Optional[ToolResult] = None
-
-                # --- Record Tool Start ---
-                _record_tool_call_start(
-                    evaluator, evaluator_task_id, tool_name, tool_input
-                )
-                # --- End Record Tool Start ---
-
-
-                result = await tool_collection.run(
-                    name=content_block["name"],
-                    tool_input=cast(dict[str, Any], content_block["input"]),
-                )
-                
-                _record_tool_call_end(
-                    evaluator, evaluator_task_id, tool_name, result
-                )
-                # --- End Record Tool End ---
-
-                tool_result_content.append(
-                    _make_api_tool_result(result, content_block["id"])
-                )
-                tool_output_callback(result, content_block["id"])
-
-        if not tool_result_content:
-            return messages
-
-        messages.append({"content": tool_result_content, "role": "user"})
-
->>>>>>> 149deed9
 
 
 def _maybe_filter_to_n_most_recent_images(
