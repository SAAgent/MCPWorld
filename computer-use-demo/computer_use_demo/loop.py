"""
Agentic sampling loop that calls the Anthropic API and local implementation of anthropic-defined computer use tools.
"""

import platform
import os
from collections.abc import Callable
from datetime import datetime
from enum import StrEnum
<<<<<<< HEAD
from typing import Any, cast, Optional, List
=======
from typing import Any, cast, Optional, List, Dict
>>>>>>> 633fc16a
import time

import httpx
from anthropic import (
    Anthropic,
    AnthropicBedrock,
    AnthropicVertex,
    APIError,
    APIResponseValidationError,
    APIStatusError,
    DefaultHttpxClient
)
from anthropic.types.beta import (
    BetaCacheControlEphemeralParam,
    BetaContentBlockParam,
    BetaImageBlockParam,
    BetaMessage,
    BetaMessageParam,
    BetaTextBlock,
    BetaTextBlockParam,
    BetaToolResultBlockParam,
    BetaToolUseBlockParam,
)

from .tools import (
    TOOL_GROUPS_BY_VERSION,
    ToolCollection,
    ToolResult,
    ToolVersion,
)

from .mcpclient import MCPClient

PROMPT_CACHING_BETA_FLAG = "prompt-caching-2024-07-31"

try:
    from evaluator.core.base_evaluator import BaseEvaluator
    from evaluator.core.events import AgentEvent
except ImportError:
    BaseEvaluator = None
    AgentEvent = None


class APIProvider(StrEnum):
    ANTHROPIC = "anthropic"
    BEDROCK = "bedrock"
    VERTEX = "vertex"


# This system prompt is optimized for the Docker environment in this repository and
# specific tool combinations enabled.
# We encourage modifying this system prompt to ensure the model has context for the
# environment it is running in, and to provide any additional information that may be
# helpful for the task at hand.
SYSTEM_PROMPT = f"""<SYSTEM_CAPABILITY>
* You are utilising an Ubuntu virtual machine using {platform.machine()} architecture with internet access.
* You can feel free to install Ubuntu applications with your bash tool. Use curl instead of wget.
* To open firefox, please just click on the firefox icon.  Note, firefox-esr is what is installed on your system.
* Using bash tool you can start GUI applications, but you need to set export DISPLAY=:1 and use a subshell. For example "(DISPLAY=:1 xterm &)". GUI apps run with bash tool will appear within your desktop environment, but they may take some time to appear. Take a screenshot to confirm it did.
* When using your bash tool with commands that are expected to output very large quantities of text, redirect into a tmp file and use str_replace_editor or `grep -n -B <lines before> -A <lines after> <query> <filename>` to confirm output.
* When viewing a page it can be helpful to zoom out so that you can see everything on the page.  Either that, or make sure you scroll down to see everything before deciding something isn't available.
* When using your computer function calls, they take a while to run and send back to you.  Where possible/feasible, try to chain multiple of these calls all into one function calls request.
* The current date is {datetime.today().strftime('%A, %B %-d, %Y')}.
</SYSTEM_CAPABILITY>

<IMPORTANT>
* When using Firefox, if a startup wizard appears, IGNORE IT.  Do not even click "skip this step".  Instead, click on the address bar where it says "Search or enter address", and enter the appropriate search term or URL there.
* If the item you are looking at is a pdf, if after taking a single screenshot of the pdf it seems that you want to read the entire document instead of trying to continue to read the pdf from your screenshots + navigation, determine the URL, use curl to download the pdf, install and use pdftotext to convert it to a text file, and then read that text file directly with your StrReplaceEditTool.
</IMPORTANT>"""


# --- Evaluator Helper Functions ---
def _record_tool_call_start(
    evaluator: Optional[BaseEvaluator],
    task_id: Optional[str],
    tool_name: str,
    tool_input: Dict[str, Any]
):
    start_time = time.time()
    """Records the TOOL_CALL_START event if evaluator is enabled."""
    if evaluator and task_id and AgentEvent:
        try:
            evaluator.record_event(
                AgentEvent.TOOL_CALL_START,
                {
                    "timestamp": start_time,
                    "tool_name": tool_name,
                    "args": tool_input,
                }
            )
        except Exception as rec_e:
            print(f"[Evaluator Error] Failed to record TOOL_CALL_START: {rec_e}")

def _record_tool_call_end(
    evaluator: Optional[BaseEvaluator],
    task_id: Optional[str],
    tool_name: str,
    tool_result: ToolResult,
):
    end_time = time.time()
    """Records the TOOL_CALL_END event if evaluator is enabled."""
    if evaluator and task_id and AgentEvent:
        try:
            tool_success = not tool_result.error
            tool_error = tool_result.error

            event_data = {
                "timestamp": end_time,
                "tool_name": tool_name,
                "success": tool_success,
                "error": tool_error,
                "result": None,
            }

            if tool_success:
                if tool_result.output:
                    output_str = str(tool_result.output)
                    if len(output_str) > 1000:
                        event_data["result"] = output_str[:500] + "... (truncated)"
                    else:
                        event_data["result"] = output_str
                elif tool_result.base64_image:
                    event_data["result"] = "[Screenshot Taken]"
            else:
                event_data["result"] = tool_result.error

            evaluator.record_event(
                AgentEvent.TOOL_CALL_END,
                event_data
            )
        except Exception as rec_e:
            print(f"[Evaluator Error] Failed to record TOOL_CALL_END: {rec_e}")
# --- End Evaluator Helper Functions ---


async def sampling_loop(
    *,
    model: str,
    provider: APIProvider,
    system_prompt_suffix: str,
    messages: list[BetaMessageParam],
    output_callback: Callable[[BetaContentBlockParam], None],
    tool_output_callback: Callable[[ToolResult, str], None],
    api_response_callback: Callable[
        [httpx.Request, httpx.Response | object | None, Exception | None], None
    ],
    api_key: str,
    evaluator: Optional[BaseEvaluator] = None,
    evaluator_task_id: Optional[str] = None,
    only_n_most_recent_images: int | None = None,
    max_tokens: int = 4096,
    tool_version: ToolVersion,
    thinking_budget: int | None = None,
    token_efficient_tools_beta: bool = False,
):
    """
    Agentic sampling loop for the assistant/tool interaction of computer use.
    """
<<<<<<< HEAD
    tool_group = TOOL_GROUPS_BY_VERSION[tool_version]
    tool_collection = ToolCollection(*(ToolCls() for ToolCls in tool_group.tools))
    system = BetaTextBlockParam(
        type="text",
        text=f"{SYSTEM_PROMPT}{' ' + system_prompt_suffix if system_prompt_suffix else ''}",
    )

    while True:
        enable_prompt_caching = False
        betas = [tool_group.beta_flag] if tool_group.beta_flag else []
        if token_efficient_tools_beta:
            betas.append("token-efficient-tools-2025-02-19")
        image_truncation_threshold = only_n_most_recent_images or 0
        if provider == APIProvider.ANTHROPIC:
            client = Anthropic(api_key=api_key, max_retries=4, http_client=httpx.Client(proxy="http://10.109.246.210:10809"))
            enable_prompt_caching = True
        elif provider == APIProvider.VERTEX:
            client = AnthropicVertex()
        elif provider == APIProvider.BEDROCK:
            client = AnthropicBedrock()

        if enable_prompt_caching:
            betas.append(PROMPT_CACHING_BETA_FLAG)
            _inject_prompt_caching(messages)
            # Because cached reads are 10% of the price, we don't think it's
            # ever sensible to break the cache by truncating images
            only_n_most_recent_images = 0
            # Use type ignore to bypass TypedDict check until SDK types are updated
            system["cache_control"] = {"type": "ephemeral"}  # type: ignore

        if only_n_most_recent_images:
            _maybe_filter_to_n_most_recent_images(
                messages,
                only_n_most_recent_images,
                min_removal_threshold=image_truncation_threshold,
            )
        extra_body = {}
        if thinking_budget:
            # Ensure we only send the required fields for thinking
            extra_body = {
                "thinking": {"type": "enabled", "budget_tokens": thinking_budget}
            }

        # Call the API
        # we use raw_response to provide debug information to streamlit. Your
        # implementation may be able call the SDK directly with:
        # `response = client.messages.create(...)` instead.
        try:
            raw_response = client.beta.messages.with_raw_response.create(
                max_tokens=max_tokens,
                messages=messages,
                model=model,
                system=[system],
                tools=tool_collection.to_params(),
                betas=betas,
                extra_body=extra_body,
            )
        except (APIStatusError, APIResponseValidationError) as e:
            api_response_callback(e.request, e.response, e)
            return messages
        except APIError as e:
            api_response_callback(e.request, e.body, e)
            return messages

        api_response_callback(
            raw_response.http_response.request, raw_response.http_response, None
=======
    try:
        mcp_servers = evaluator.config.get("mcp_server_path", [])
    except:
        mcp_servers = []
    mcp_client = MCPClient()
    try:
        for server_path in mcp_servers:
            await mcp_client.connect_to_server(server_path)

        tool_group = TOOL_GROUPS_BY_VERSION[tool_version]
        tool_collection = ToolCollection(*(ToolCls() for ToolCls in tool_group.tools))
        all_tool_list = tool_collection.to_params()
        mcp_tools = await mcp_client.list_tools()
        all_tool_list.extend(mcp_tools)

        system = BetaTextBlockParam(
            type="text",
            text=f"{SYSTEM_PROMPT}{' ' + system_prompt_suffix if system_prompt_suffix else ''}",
>>>>>>> 633fc16a
        )

        while True:
            enable_prompt_caching = False
            betas = [tool_group.beta_flag] if tool_group.beta_flag else []
            if token_efficient_tools_beta:
                betas.append("token-efficient-tools-2025-02-19")
            image_truncation_threshold = only_n_most_recent_images or 0
            if provider == APIProvider.ANTHROPIC:
                client = Anthropic(api_key=api_key, max_retries=4, http_client=httpx.Client(proxy="http://10.109.246.210:10809"))
                enable_prompt_caching = True
            elif provider == APIProvider.VERTEX:
                client = AnthropicVertex()
            elif provider == APIProvider.BEDROCK:
                client = AnthropicBedrock()

            if enable_prompt_caching:
                betas.append(PROMPT_CACHING_BETA_FLAG)
                _inject_prompt_caching(messages)
                # Because cached reads are 10% of the price, we don't think it's
                # ever sensible to break the cache by truncating images
                only_n_most_recent_images = 0
                # Use type ignore to bypass TypedDict check until SDK types are updated
                system["cache_control"] = {"type": "ephemeral"}  # type: ignore

<<<<<<< HEAD
        tool_result_content: list[BetaToolResultBlockParam] = []
        tool_calls_processed = False

        for content_block in response_params:
            output_callback(content_block)
            if content_block["type"] == "tool_use":
                tool_calls_processed = True
                tool_name = content_block["name"]
                tool_input = cast(dict[str, Any], content_block["input"])
                tool_use_id = content_block["id"]

                tool_result: Optional[ToolResult] = None
                tool_error: Optional[str] = None
                tool_success = False
                tool_start_time = time.time()

                if evaluator and evaluator_task_id and AgentEvent:
                    try:
                        evaluator.record_event(AgentEvent.TOOL_CALL_START, {
                            'timestamp': tool_start_time,
                            'tool_name': tool_name,
                            'args': tool_input
                        }, evaluator_task_id)
                    except Exception as rec_e:
                        print(f"[Evaluator Error] Failed to record TOOL_CALL_START: {rec_e}")

                try:
                    tool_result = await tool_collection.run(
                        name=tool_name,
                        tool_input=tool_input,
                    )
                    tool_success = tool_result.error is None
                    if tool_result.error:
                        tool_error = tool_result.error
                except Exception as e:
                    tool_error = f"Tool execution failed: {e}"
                    print(f"Error running tool {tool_name}: {e}")
                    if not isinstance(tool_result, ToolResult):
                        tool_result = ToolResult(error=tool_error)
                    tool_success = False

                tool_end_time = time.time()

                if evaluator and evaluator_task_id and AgentEvent:
                    try:
                        event_data = {
                            'timestamp': tool_end_time,
                            'tool_name': tool_name,
                            'success': tool_success,
                            'error': tool_error,
                            'result': None
                        }
                        if tool_success and tool_result and tool_result.output:
                            output_str = str(tool_result.output)
                            if len(output_str) > 1000:
                                event_data['result'] = output_str[:500] + "... (truncated)"
                            else:
                                event_data['result'] = output_str
                        elif tool_success and tool_result and tool_result.base64_image:
                            event_data['result'] = "[Screenshot Taken]"
                        evaluator.record_event(AgentEvent.TOOL_CALL_END, event_data, evaluator_task_id)
                    except Exception as rec_e:
                        print(f"[Evaluator Error] Failed to record TOOL_CALL_END: {rec_e}")

                if tool_result:
                    tool_result_content.append(
                        _make_api_tool_result(tool_result, tool_use_id)
                    )
                    tool_output_callback(tool_result, tool_use_id)
                else:
                    print(f"Warning: No ToolResult object available for tool_use_id {tool_use_id} after execution attempt.")
                    fallback_result = ToolResult(error=tool_error or "Unknown tool execution issue")
                    tool_result_content.append(
                         _make_api_tool_result(fallback_result, tool_use_id)
                    )
                    tool_output_callback(fallback_result, tool_use_id)
=======
            if only_n_most_recent_images:
                _maybe_filter_to_n_most_recent_images(
                    messages,
                    only_n_most_recent_images,
                    min_removal_threshold=image_truncation_threshold,
                )
            extra_body = {}
            if thinking_budget:
                # Ensure we only send the required fields for thinking
                extra_body = {
                    "thinking": {"type": "enabled", "budget_tokens": thinking_budget}
                }

            # Call the API
            # we use raw_response to provide debug information to streamlit. Your
            # implementation may be able call the SDK directly with:
            # `response = client.messages.create(...)` instead.
            try:
                raw_response = client.beta.messages.with_raw_response.create(
                    max_tokens=max_tokens,
                    messages=messages,
                    model=model,
                    system=[system],
                    tools=all_tool_list,
                    betas=betas,
                    extra_body=extra_body,
                )
            except (APIStatusError, APIResponseValidationError) as e:
                api_response_callback(e.request, e.response, e)
                return messages
            except APIError as e:
                api_response_callback(e.request, e.body, e)
                return messages

            api_response_callback(
                raw_response.http_response.request, raw_response.http_response, None
            )
>>>>>>> 633fc16a

            response = raw_response.parse()

            response_params = _response_to_params(response)
            messages.append(
                {
                    "role": "assistant",
                    "content": response_params,
                }
            )

<<<<<<< HEAD
        if tool_calls_processed:
            if not tool_result_content:
                print("Warning: Processed tool_use blocks but generated no tool_result_content.")
            else:
                messages.append({"role": "user", "content": tool_result_content})

        return messages
=======
            tool_result_content: list[BetaToolResultBlockParam] = []
            for content_block in response_params:
                output_callback(content_block)
                if content_block["type"] == "tool_use":
                    tool_name = content_block["name"]
                    tool_input = cast(dict[str, Any], content_block["input"])
                    result: Optional[ToolResult] = None

                    # --- Record Tool Start ---
                    _record_tool_call_start(
                        evaluator, evaluator_task_id, tool_name, tool_input
                    )
                    # --- End Record Tool Start ---
                    if content_block["name"] in tool_collection.tool_map.keys():
                        result = await tool_collection.run(
                            name=content_block["name"],
                            tool_input=cast(dict[str, Any], content_block["input"]),
                        )
                    else:
                        result = await mcp_client.call_tool(
                            name=content_block["name"],
                            tool_input=cast(dict[str, Any], content_block["input"]),
                        )
                    # --- End Record Tool Start ---
                    _record_tool_call_end(
                        evaluator, evaluator_task_id, tool_name, result
                    )
                    # --- End Record Tool End ---

                    tool_result_content.append(
                        _make_api_tool_result(result, content_block["id"])
                    )
                    tool_output_callback(result, content_block["id"])

            if not tool_result_content:
                return messages

            messages.append({"content": tool_result_content, "role": "user"})
    finally:
        await mcp_client.cleanup()
>>>>>>> 633fc16a


def _maybe_filter_to_n_most_recent_images(
    messages: list[BetaMessageParam],
    images_to_keep: int,
    min_removal_threshold: int,
):
    """
    With the assumption that images are screenshots that are of diminishing value as
    the conversation progresses, remove all but the final `images_to_keep` tool_result
    images in place, with a chunk of min_removal_threshold to reduce the amount we
    break the implicit prompt cache.
    """
    if images_to_keep is None:
        return messages

    tool_result_blocks = cast(
        list[BetaToolResultBlockParam],
        [
            item
            for message in messages
            for item in (
                message["content"] if isinstance(message["content"], list) else []
            )
            if isinstance(item, dict) and item.get("type") == "tool_result"
        ],
    )

    total_images = sum(
        1
        for tool_result in tool_result_blocks
        for content in tool_result.get("content", [])
        if isinstance(content, dict) and content.get("type") == "image"
    )

    images_to_remove = total_images - images_to_keep
    # for better cache behavior, we want to remove in chunks
    images_to_remove -= images_to_remove % min_removal_threshold

    for tool_result in tool_result_blocks:
        if isinstance(tool_result.get("content"), list):
            new_content = []
            for content in tool_result.get("content", []):
                if isinstance(content, dict) and content.get("type") == "image":
                    if images_to_remove > 0:
                        images_to_remove -= 1
                        continue
                new_content.append(content)
            tool_result["content"] = new_content


def _response_to_params(
    response: BetaMessage,
) -> list[BetaContentBlockParam]:
    res: list[BetaContentBlockParam] = []
    for block in response.content:
        if isinstance(block, BetaTextBlock):
            if block.text:
                res.append(BetaTextBlockParam(type="text", text=block.text))
            elif getattr(block, "type", None) == "thinking":
                # Handle thinking blocks - include signature field
                thinking_block = {
                    "type": "thinking",
                    "thinking": getattr(block, "thinking", None),
                }
                if hasattr(block, "signature"):
                    thinking_block["signature"] = getattr(block, "signature", None)
                res.append(cast(BetaContentBlockParam, thinking_block))
        else:
            # Handle tool use blocks normally
            res.append(cast(BetaToolUseBlockParam, block.model_dump()))
    return res


def _inject_prompt_caching(
    messages: list[BetaMessageParam],
):
    """
    Set cache breakpoints for the 3 most recent turns
    one cache breakpoint is left for tools/system prompt, to be shared across sessions
    """

    breakpoints_remaining = 3
    for message in reversed(messages):
        if message["role"] == "user" and isinstance(
            content := message["content"], list
        ):
            if breakpoints_remaining:
                breakpoints_remaining -= 1
                # Use type ignore to bypass TypedDict check until SDK types are updated
                content[-1]["cache_control"] = BetaCacheControlEphemeralParam(  # type: ignore
                    {"type": "ephemeral"}
                )
            else:
                content[-1].pop("cache_control", None)
                # we'll only every have one extra turn per loop
                break


def _make_api_tool_result(
    result: ToolResult, tool_use_id: str
) -> BetaToolResultBlockParam:
    """Convert an agent ToolResult to an API ToolResultBlockParam."""
    tool_result_content: list[BetaTextBlockParam | BetaImageBlockParam] | str = []
    is_error = False
    if result.error:
        is_error = True
        tool_result_content = _maybe_prepend_system_tool_result(result, result.error)
    else:
        if result.output:
            tool_result_content.append(
                {
                    "type": "text",
                    "text": _maybe_prepend_system_tool_result(result, result.output),
                }
            )
        if result.base64_image:
            tool_result_content.append(
                {
                    "type": "image",
                    "source": {
                        "type": "base64",
                        "media_type": "image/png",
                        "data": result.base64_image,
                    },
                }
            )
    return {
        "type": "tool_result",
        "content": tool_result_content,
        "tool_use_id": tool_use_id,
        "is_error": is_error,
    }


def _maybe_prepend_system_tool_result(result: ToolResult, result_text: str):
    if result.system:
        result_text = f"<system>{result.system}</system>\n{result_text}"
    return result_text<|MERGE_RESOLUTION|>--- conflicted
+++ resolved
@@ -7,11 +7,7 @@
 from collections.abc import Callable
 from datetime import datetime
 from enum import StrEnum
-<<<<<<< HEAD
-from typing import Any, cast, Optional, List
-=======
 from typing import Any, cast, Optional, List, Dict
->>>>>>> 633fc16a
 import time
 
 import httpx
@@ -170,13 +166,25 @@
     """
     Agentic sampling loop for the assistant/tool interaction of computer use.
     """
-<<<<<<< HEAD
-    tool_group = TOOL_GROUPS_BY_VERSION[tool_version]
-    tool_collection = ToolCollection(*(ToolCls() for ToolCls in tool_group.tools))
-    system = BetaTextBlockParam(
-        type="text",
-        text=f"{SYSTEM_PROMPT}{' ' + system_prompt_suffix if system_prompt_suffix else ''}",
-    )
+    try:
+        mcp_servers = evaluator.config.get("mcp_server_path", [])
+    except:
+        mcp_servers = []
+    mcp_client = MCPClient()
+    try:
+        for server_path in mcp_servers:
+            await mcp_client.connect_to_server(server_path)
+
+        tool_group = TOOL_GROUPS_BY_VERSION[tool_version]
+        tool_collection = ToolCollection(*(ToolCls() for ToolCls in tool_group.tools))
+        all_tool_list = tool_collection.to_params()
+        mcp_tools = await mcp_client.list_tools()
+        all_tool_list.extend(mcp_tools)
+
+        system = BetaTextBlockParam(
+            type="text",
+            text=f"{SYSTEM_PROMPT}{' ' + system_prompt_suffix if system_prompt_suffix else ''}",
+        )
 
     while True:
         enable_prompt_caching = False
@@ -192,87 +200,6 @@
         elif provider == APIProvider.BEDROCK:
             client = AnthropicBedrock()
 
-        if enable_prompt_caching:
-            betas.append(PROMPT_CACHING_BETA_FLAG)
-            _inject_prompt_caching(messages)
-            # Because cached reads are 10% of the price, we don't think it's
-            # ever sensible to break the cache by truncating images
-            only_n_most_recent_images = 0
-            # Use type ignore to bypass TypedDict check until SDK types are updated
-            system["cache_control"] = {"type": "ephemeral"}  # type: ignore
-
-        if only_n_most_recent_images:
-            _maybe_filter_to_n_most_recent_images(
-                messages,
-                only_n_most_recent_images,
-                min_removal_threshold=image_truncation_threshold,
-            )
-        extra_body = {}
-        if thinking_budget:
-            # Ensure we only send the required fields for thinking
-            extra_body = {
-                "thinking": {"type": "enabled", "budget_tokens": thinking_budget}
-            }
-
-        # Call the API
-        # we use raw_response to provide debug information to streamlit. Your
-        # implementation may be able call the SDK directly with:
-        # `response = client.messages.create(...)` instead.
-        try:
-            raw_response = client.beta.messages.with_raw_response.create(
-                max_tokens=max_tokens,
-                messages=messages,
-                model=model,
-                system=[system],
-                tools=tool_collection.to_params(),
-                betas=betas,
-                extra_body=extra_body,
-            )
-        except (APIStatusError, APIResponseValidationError) as e:
-            api_response_callback(e.request, e.response, e)
-            return messages
-        except APIError as e:
-            api_response_callback(e.request, e.body, e)
-            return messages
-
-        api_response_callback(
-            raw_response.http_response.request, raw_response.http_response, None
-=======
-    try:
-        mcp_servers = evaluator.config.get("mcp_server_path", [])
-    except:
-        mcp_servers = []
-    mcp_client = MCPClient()
-    try:
-        for server_path in mcp_servers:
-            await mcp_client.connect_to_server(server_path)
-
-        tool_group = TOOL_GROUPS_BY_VERSION[tool_version]
-        tool_collection = ToolCollection(*(ToolCls() for ToolCls in tool_group.tools))
-        all_tool_list = tool_collection.to_params()
-        mcp_tools = await mcp_client.list_tools()
-        all_tool_list.extend(mcp_tools)
-
-        system = BetaTextBlockParam(
-            type="text",
-            text=f"{SYSTEM_PROMPT}{' ' + system_prompt_suffix if system_prompt_suffix else ''}",
->>>>>>> 633fc16a
-        )
-
-        while True:
-            enable_prompt_caching = False
-            betas = [tool_group.beta_flag] if tool_group.beta_flag else []
-            if token_efficient_tools_beta:
-                betas.append("token-efficient-tools-2025-02-19")
-            image_truncation_threshold = only_n_most_recent_images or 0
-            if provider == APIProvider.ANTHROPIC:
-                client = Anthropic(api_key=api_key, max_retries=4, http_client=httpx.Client(proxy="http://10.109.246.210:10809"))
-                enable_prompt_caching = True
-            elif provider == APIProvider.VERTEX:
-                client = AnthropicVertex()
-            elif provider == APIProvider.BEDROCK:
-                client = AnthropicBedrock()
-
             if enable_prompt_caching:
                 betas.append(PROMPT_CACHING_BETA_FLAG)
                 _inject_prompt_caching(messages)
@@ -282,84 +209,6 @@
                 # Use type ignore to bypass TypedDict check until SDK types are updated
                 system["cache_control"] = {"type": "ephemeral"}  # type: ignore
 
-<<<<<<< HEAD
-        tool_result_content: list[BetaToolResultBlockParam] = []
-        tool_calls_processed = False
-
-        for content_block in response_params:
-            output_callback(content_block)
-            if content_block["type"] == "tool_use":
-                tool_calls_processed = True
-                tool_name = content_block["name"]
-                tool_input = cast(dict[str, Any], content_block["input"])
-                tool_use_id = content_block["id"]
-
-                tool_result: Optional[ToolResult] = None
-                tool_error: Optional[str] = None
-                tool_success = False
-                tool_start_time = time.time()
-
-                if evaluator and evaluator_task_id and AgentEvent:
-                    try:
-                        evaluator.record_event(AgentEvent.TOOL_CALL_START, {
-                            'timestamp': tool_start_time,
-                            'tool_name': tool_name,
-                            'args': tool_input
-                        }, evaluator_task_id)
-                    except Exception as rec_e:
-                        print(f"[Evaluator Error] Failed to record TOOL_CALL_START: {rec_e}")
-
-                try:
-                    tool_result = await tool_collection.run(
-                        name=tool_name,
-                        tool_input=tool_input,
-                    )
-                    tool_success = tool_result.error is None
-                    if tool_result.error:
-                        tool_error = tool_result.error
-                except Exception as e:
-                    tool_error = f"Tool execution failed: {e}"
-                    print(f"Error running tool {tool_name}: {e}")
-                    if not isinstance(tool_result, ToolResult):
-                        tool_result = ToolResult(error=tool_error)
-                    tool_success = False
-
-                tool_end_time = time.time()
-
-                if evaluator and evaluator_task_id and AgentEvent:
-                    try:
-                        event_data = {
-                            'timestamp': tool_end_time,
-                            'tool_name': tool_name,
-                            'success': tool_success,
-                            'error': tool_error,
-                            'result': None
-                        }
-                        if tool_success and tool_result and tool_result.output:
-                            output_str = str(tool_result.output)
-                            if len(output_str) > 1000:
-                                event_data['result'] = output_str[:500] + "... (truncated)"
-                            else:
-                                event_data['result'] = output_str
-                        elif tool_success and tool_result and tool_result.base64_image:
-                            event_data['result'] = "[Screenshot Taken]"
-                        evaluator.record_event(AgentEvent.TOOL_CALL_END, event_data, evaluator_task_id)
-                    except Exception as rec_e:
-                        print(f"[Evaluator Error] Failed to record TOOL_CALL_END: {rec_e}")
-
-                if tool_result:
-                    tool_result_content.append(
-                        _make_api_tool_result(tool_result, tool_use_id)
-                    )
-                    tool_output_callback(tool_result, tool_use_id)
-                else:
-                    print(f"Warning: No ToolResult object available for tool_use_id {tool_use_id} after execution attempt.")
-                    fallback_result = ToolResult(error=tool_error or "Unknown tool execution issue")
-                    tool_result_content.append(
-                         _make_api_tool_result(fallback_result, tool_use_id)
-                    )
-                    tool_output_callback(fallback_result, tool_use_id)
-=======
             if only_n_most_recent_images:
                 _maybe_filter_to_n_most_recent_images(
                     messages,
@@ -397,7 +246,6 @@
             api_response_callback(
                 raw_response.http_response.request, raw_response.http_response, None
             )
->>>>>>> 633fc16a
 
             response = raw_response.parse()
 
@@ -409,15 +257,6 @@
                 }
             )
 
-<<<<<<< HEAD
-        if tool_calls_processed:
-            if not tool_result_content:
-                print("Warning: Processed tool_use blocks but generated no tool_result_content.")
-            else:
-                messages.append({"role": "user", "content": tool_result_content})
-
-        return messages
-=======
             tool_result_content: list[BetaToolResultBlockParam] = []
             for content_block in response_params:
                 output_callback(content_block)
@@ -458,7 +297,6 @@
             messages.append({"content": tool_result_content, "role": "user"})
     finally:
         await mcp_client.cleanup()
->>>>>>> 633fc16a
 
 
 def _maybe_filter_to_n_most_recent_images(
